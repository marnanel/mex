--- conflicted
+++ resolved
@@ -366,13 +366,12 @@
             "You must supply a value for 'tokens' here."
             )
 
-<<<<<<< HEAD
 class OrdLengthWasNot1Error(YexInternalError):
     form = (
             "Expected a string of length 1 here, but someone passed in "
             "{repr(problem)}."
             )
-=======
+
 class MismatchedMacroRecordsError(YexInternalError):
     form = (
             "A macro started and ended with different records."
@@ -404,5 +403,4 @@
     form = 'Already initialised'
 
 class UnknownCategoryError(YexInternalError):
-    form = 'Unknown category: {ch} is {category}'
->>>>>>> 445f733f
+    form = 'Unknown category: {ch} is {category}'
BUG_TRACKER = "https://gitlab.com/marnanel/yex/-/issues"

def t(n):
    r"""
    Returns the str() of an object plus a description of its type.

    For use in descriptions of error messages.

    Args:
        n: any object

    Returns:
        If n is exactly the string "EOF", returns "end of file".
        If n is None, returns "None".
        Otherwise, returns f"{n} (which is a {type(n)})".
    """
    if n=='EOF':
        return 'end of file'
    elif n is None:
        return 'None'
    else:
        return f'{n} (which is {n.__class__.__name__})'

class YexError(Exception):
    """
    Something that went wrong.

    Attributes:
        form: the message displayed to the user. This can contain variables
            which will be substituted from the kwargs of the constructor.
            It may not contain three apostrophes in a row. I would check
            for that, but I trust you not to be silly.
    """

    def __init__(self, *args, **kwargs):
        super().__init__(self, *args)

        self.kwargs = kwargs

        if not hasattr(self, 'form'):
            raise ValueError(
                    "The code tried to raise an exception "
                    f"of type {self.__class__.__name__}, "
                    "which has no form and therefore can't be raised. "
                    "Did you intend to raise one of its subclasses?")
            return

        try:
            self.message = eval(f"fr'''{self.form}'''", globals(), kwargs)

            if 'reason' in kwargs:
                self.message += f'\n{kwargs["reason"]}'

        except Exception as e:
            self.message = (
                    f"Error in error: {e}; "
                    f"form is: {self.form}; "
                    f"details are: {kwargs}"
                    )

        if kwargs.get('log', True):
            import logging
            logger = logging.getLogger('yex.general')

            logger.debug("%s: %s",
                    self.__class__.__name__,
                    self.message)

    def __getitem__(self, k):
        return self.kwargs[k]

    def __str__(self):
        if self.message is None:
            return super().__str__()
        return self.message

    def mark_as_possible_rvalue(self, name):
        self.message = self.message or 'Something went wrong.'
        self.message += '\n\n'
        self.message += (
                f'This happened while I was trying '
                f'to find a value to write into {name}. '
                f"It's possible that you intended to *read* "
                f'the value of {name} instead.'
                )

##############################

class YexControlError(YexError):
    pass

class EndcsnameError(YexControlError):
    form = r"You used an \endcsname without a preceding \csname."

# I would just like to say that "\the" was a daft name for a major control

class TheUnknownError(YexControlError):
    form = r"\the cannot define {subject} because it doesn't exist."

class TheNotFoundError(YexControlError):
    form = r"\the found no answer for {subject}."

class LetInvalidLhsError(YexControlError):
    form = (
            r"\{name} must be followed by Control or Active, "
            r"and not {t(subject)}."
            )

class RemovingNonexistentControlError(YexControlError):
    form = (
            "I can't remove control {field}, "
            "because it doesn't exist anyway."
            )

##############################

class YexParseError(YexError):
    pass

class UnknownUnitError(YexParseError):
    form = '{unit_class} does not know the unit {unit}.'

class NoUnitError(YexParseError):
    form = 'Dimens need a unit, but I found {t(problem)}.'

class ExpectedNumberError(YexParseError):
    form = 'Expected a number, but I found {t(problem)}.'

class ExpectedBoxError(YexParseError):
    form = 'Expected a box, but I found {t(problem)}.'

class LiteralControlTooLongError(YexParseError):
    form = (
            'Literal control sequences must have names of one character: '
            'yours was {name}.'
            )

class NeededBalancedGroupError(YexParseError):
    form = (
            'I needed a group with curly brackets around it, '
            'but I found {t(problem)}.'
            )

class NeededFontSetterError(YexParseError):
    form = (
            'I needed a font setter, but I found {t(problem)}.'
            )

class NeededSomethingElseError(YexParseError):
    form = (
            'I needed a {needed.__name__}, but I found {t(problem)}.'
            )

class RunawayExpansionError(YexParseError):
    form = (
            'I was expanding a macro, but the arguments went off the '
            'end of a paragraph.'
            )

class UnexpectedEOFError(YexParseError):
    form = (
            'I wasn\'t expecting the file to end just yet.'
            )

class WrongKindOfGroupError(YexParseError):
    form = (
            'I was trying to close a group with {needed}, '
            'but the most recent group was opened with {found}.'
            )

class WeirdTokenError(YexParseError):
    form = 'What should I do with {token}, which is {t(token)}?'

class WeirdDefNameError(YexParseError):
    form = (
            'Definition names must be a control sequence '
            'or an active character (not {problem.meaning})'
            )

class OuterOutOfPlaceError(YexParseError):
    form = (
            r"{problem} was defined using \outer, "
            "which means it can't be used here."
            )

class OuterInParamsError(YexParseError):
    form = "outer macros are not allowed in param lists."

class CsnameWeirdFollowingError(YexParseError):
    form = (
            r'\csname can only be followed by standard characters, '
            r'and not {t(problem)}.'
            )

class ExpectedDefError(YexParseError):
    form = r'I expected \def or similar, not {t(problem)}.'

class ParamsNotInOrderError(YexParseError):
    form = (
            "Parameters must occur in ascending order. "
            "I found {which.ch}, but I needed {param_count+1})."
            )

class ZerothParameterError(YexParseError):
    form = "Use of {name} doesn't match its definition."

class FiNotInConditionalBlockError(YexParseError):
    form = r"Can't \fi; we're not in a conditional block."

class ElseNotInConditionalBlockError(YexParseError):
    form = r"Can't \else; we're not in a conditional block."

class OrNotInCaseBlockError(YexParseError):
    form = r"Can't \or; we're not in a \case block."

class WeirdParamSymbolError(YexParseError):
    form = "Parameters can only be named with digits, not {which}."

class ExpectedButFoundError(YexParseError):
    form = 'I expected a {expected}, but found {t(found)}.'

class CantUseTokenInMode(YexParseError):
    form = "You can't use {token} in {mode}."
 
class UnitTooComplexError(YexParseError):
    form = (
            'unit "{unit}" is too complex for a literal; '
            "if you don't like this, please fix it"
            )

class NeededToHere(YexParseError):
    form = 'I needed "to" here.'

class NeededFilenameHere(YexParseError):
    form = 'I needed a filename here.'

class WeirdComparisonOperator(YexParseError):
    form = "Comparison operator must be <, =, or >, not {t(problem)}."

class NeedOpenCurlyBracketError(YexParseError):
    form = 'I needed a "{" here, and not {t(problem)}.'

class CantAssignToItemError(YexParseError):
    form = "You can't assign to {item}."

##############################

class YexValueError(YexError):
    pass

class CantAddError(YexValueError):
    form = "Can't add {t(them)} to {t(us)}."

class CantSubtractError(YexValueError):
    form = "Can't subtract {t(them)} from {t(us)}."

class CantMultiplyError(YexValueError):
    form = "You can only multiply {t(us)} by numeric values, not {t(them)}."

class CantDivideError(YexValueError):
    form = "You can only divide {t(us)} by numeric values, not {t(them)}."

class DifferentUnitClassError(YexValueError):
    form = "{t(us)} and {t(them)} are measuring different kinds of things."

class DifferentInfinityError(YexValueError):
    form = "{t(us)} and {t(them)} are infinitely different."

class ForbiddenInfinityError(YexValueError):
    form = "You can only use finite units here, not fil/fill/filll."

class NoSuchFontdimenError(YexValueError):
    form = "{fontname} only has dimens {allowed}, not {problem}."

class FontdimenIsFixedError(YexValueError):
    form = 'You can only add new dimens to a font before you use it.'

class NoOutputDriverError(YexValueError):
    form = 'No output driver found.'

class WeirdFormatError(YexValueError):
    form = 'Unknown format: {format}.'

class ParshapeNegativeError(YexValueError):
    form = "\parshape count must be >=0, not {count}"

class WeirdRunLevelError(YexValueError):
    form = 'Unknown run level: {level}.'

class SourceHasGoneAwayError(YexValueError):
    form = 'The source has gone away now.'

class GoneBeforeTheBeginningError(YexValueError):
    form = "You have gone back before the beginning."

class IncomparableError(YexValueError):
    form = "Can't compare {left} with {right}."

class CantInitialiseError(YexValueError):
    form = "Couldn't initialise {var} with {args} for {field}"

class NamelessFontError(YexValueError):
    form = 'No name given to font.'

class ClosingOutermostModeError(YexValueError):
    form = "You can't close the outermost mode."

class UnexpectedOutermostModeError(YexValueError):
    form = '{mode} seems unexpectedly to be the outermost mode'

class UnexpectedModeError(YexValueError):
    form = 'I expected the mode to be {expected}, but it was {found}.'

class MoreGroupEndedThanBeganError(YexValueError):
    form = 'More groups ended than began!'

##############################

class YexInternalError(YexError):
    def __init__(self, *args, **kwargs):
        kwargs['reason'] = kwargs.get('reason', '') + (
                "This should never happen. Please raise a bug at\n"+
                BUG_TRACKER
                )
        super().__init__(*args, **kwargs)

class WeirdControlNameError(YexInternalError):
    form = (
            "I don't understand what you mean by naming an argument "
            '"{argname}".'
            )

class WeirdControlAnnotationError(YexInternalError):
    form = (
            "I don't understand the annotation {annotation} "
            'on {control}, argument {arg}.'
            )

class CannotSetError(YexInternalError):
    form = (
            "Tried to set {field} to {value}, but {problem}."
            )

class CannotGetError(YexInternalError):
    form = (
            "Tried to get {field}, but {problem}."
            )

class ArgspecSelfError(YexInternalError):
    form = (
            "I need a 'self' parameter at the front here."
            )

class CalledAnArrayError(YexInternalError):
    form = (
            'You called an array directly. Please use get_member().'
            )

class ArrayReturnWasWeirdError(YexInternalError):
    form = (
            "Arrays must return controls with values, not {t(problem)}."
            )

class TokensWasNoneError(YexInternalError):
    form = (
            "You must supply a value for 'tokens' here."
            )

<<<<<<< HEAD
class OrdLengthWasNot1(YexInternalError):
    form = (
            "Expected a string of length 1 here, but someone passed in "
            "{repr(problem)}."
            )
=======
class MismatchedMacroRecordsError(YexInternalError):
    form = (
            "A macro started and ended with different records."
            )

class SpinError(YexInternalError):
    form = (
            '{spins} spins on None; '
            '{caller} should probably not have on_eof="none".'
            )

class ConstructorError(YexInternalError):
    form = "Create these things using the factory, not directly."

class BoxMergingError(YexInternalError):
    form = (
            "HBox.insert() merging VBoxes is only supported if "
            "where is None (i.e. at the end); "
            "if you don't like this, please fix it"
            )

class MultipleDelegatesError(YexInternalError):
    form = (
            "Expander already has a delegate; "
            "this should never happen."
            )

class AlreadyInitialisedError(YexInternalError):
    form = 'Already initialised'

class UnknownCategoryError(YexInternalError):
    form = 'Unknown category: {ch} is {category}'
>>>>>>> ff30c283
<|MERGE_RESOLUTION|>--- conflicted
+++ resolved
@@ -221,7 +221,7 @@
 
 class CantUseTokenInMode(YexParseError):
     form = "You can't use {token} in {mode}."
- 
+
 class UnitTooComplexError(YexParseError):
     form = (
             'unit "{unit}" is too complex for a literal; '
@@ -366,13 +366,11 @@
             "You must supply a value for 'tokens' here."
             )
 
-<<<<<<< HEAD
 class OrdLengthWasNot1(YexInternalError):
     form = (
             "Expected a string of length 1 here, but someone passed in "
             "{repr(problem)}."
             )
-=======
 class MismatchedMacroRecordsError(YexInternalError):
     form = (
             "A macro started and ended with different records."
@@ -404,5 +402,4 @@
     form = 'Already initialised'
 
 class UnknownCategoryError(YexInternalError):
-    form = 'Unknown category: {ch} is {category}'
->>>>>>> ff30c283
+    form = 'Unknown category: {ch} is {category}'
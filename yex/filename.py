import logging
import os
import glob
import appdirs
import yex.parse

macros_logger = logging.getLogger('yex.macros')

APPNAME = 'yex'
FONT_TYPES = ['tfm', 'ttf', 'otf']

class Filename:
    """
    The name of a file on disk.
    """

    def __init__(self,
            name,
            filetype = None,
            ):
        """
        "name" can be a string, in which case it's the
        name of the file, or a Tokenstream, in which case
        the name of the file is read from it.

        "filetype" is the extension of the file we're
        looking for, or "none" for no extension.
        If it's "font", it will match any font we can
        handle.

        If the filename is read from tokens, and it
        doesn't contain a dot, and "filetype" is not None
        and not "font", then a dot and "filetype" are
        appended to the name.
        """

        self.filetype = filetype
        self._path = None

        if isinstance(name, str):
            self.tokens = None
            self._filename = name
            return

        macros_logger.debug("Setting filename from tokens")
        self.tokens = name
        self._filename = ''

        self.tokens.eat_optional_spaces()

        for c in self.tokens.another(level='reading'):
            if isinstance(c, yex.parse.Token) and \
                    c.category in (c.LETTER, c.OTHER):
                macros_logger.debug("filename character: %s",
                        c)
                self._filename += c.ch
            else:
                self.tokens.push(c)
                break

        if self._filename=='':
            raise ValueError("no filename found")

        if '.' not in self._filename and self.filetype is not None \
                and self.filetype!='font':
            self._filename = f"{self._filename}.{self.filetype}"

        macros_logger.debug("Filename is: %s", self._filename)

    def resolve(self):
        """
        Attempts to find an existing file with the given name.
        If one is found, self.path will contain that name.
        If one is not found, we raise FileNotFoundError.

        If this method has already been called on this object,
        it returns immediately.
        """

        def _exists(name):
            """
            If self.filetype is "font", checks all files matching
            "{name}.*" looking for a font, returning the full path if
            one exists and None if one doesn't. If one exists,
            also sets self.filetype to the file extension as a
            side-effect. (XXX Not elegant.)

            Otherwise, returns the full path if "name" exists,
            and None if it doesn't.
            """
            if self.filetype!='font':
                if os.path.exists(name):
                    macros_logger.debug(f"    -- %s exists", name)
                    return os.path.abspath(name)
                else:
                    macros_logger.debug(f"    -- %s does not exist", name)
                    return None

            candidates = glob.glob(name+'*')
            macros_logger.debug("    -- is there a font called %s?", name)
            macros_logger.debug('with %s', list(candidates))
            for maybe_font in candidates:
                root, ext = os.path.splitext(maybe_font)

                if ext[1:].lower() in FONT_TYPES:

                    macros_logger.debug("        -- yes, of type %s",
                            ext)
                    self.filetype = ext[1:]
                    head, tail = os.path.split(name)
                    return os.path.join(head, maybe_font)
                else:
                    macros_logger.debug(f"      -- %s is not a font type",
                            ext)

            macros_logger.debug(f"        -- no")
            return None

        macros_logger.debug(f"Searching for {self._filename}...")
        if self._path is not None:
            macros_logger.debug("  -- already found; returning")

        if os.path.isabs(self._filename):

            path = _exists(self._filename)

            if path is not None:
                macros_logger.debug("  -- absolute path, exists")
                self._path = path
                return

            macros_logger.debug("  -- absolute path, does not exist")
            raise FileNotFoundError(self._filename)

        in_current_dir = _exists(os.path.abspath(self._filename))
        if in_current_dir is not None:
            macros_logger.debug("  -- exists in current directory")
            self._path = in_current_dir
            return

        for config_dir in [
                appdirs.user_data_dir(appname=APPNAME),
                appdirs.site_data_dir(appname=APPNAME),
                os.path.expanduser('~/.fonts'),
                ]:

            path = _exists(
                    os.path.join(
                        config_dir,
                        self._filename))

            if path is not None:
                macros_logger.debug("    -- exists in %s", path)
                self._path = path
                return

<<<<<<< HEAD
        if self.filetype=='font':
            import fclist

            name = self._filename.replace('_', ' ')
            candidates = fclist.fclist(family=self._filename)

            for candidate in candidates:
                # TODO probably we want to choose a particular one
                macros_logger.debug("  -- installed font found, called %s",
                        candidate)

                return candidate.file
            else:
                macros_logger.debug("  -- no installed font called %s",
                        name)

=======
>>>>>>> 9700ae04
        macros_logger.debug("  -- can't find it")
        raise FileNotFoundError(self._filename)

    @property
    def path(self):
        """
        Returns an absolute path. If resolve() has been called,
        the path returned will always be the path resolve() found.
        If not, we return a path for the given filename in
        the current directory. This file may not currently exist.
        """
        if self._path is not None:
            return self._path

        return os.path.abspath(self._filename)

    def __str__(self):
        return self.value

    @property
    def value(self):
        """
        The name of this file.

        If we have run `resolve()`, this is the same as the return value
        of `resolve()`. Otherwise, it's the filename value given to
        our constructor.
        """
        if self._path:
            return self._path
        else:
            return self._filename

    def __eq__(self, other):
        if isinstance(other, str):
            return self._filename==other
        else:
            return self._filename==other.value

    @property
    def basename(self):
        """
        The name of the file, without any path and without any extension.

        For example, "/usr/share/fonts/wombat.tfm" returns "wombat".

        Result:
            `str`
        """
        root, _ = os.path.splitext(self._filename)
        result = os.path.basename(root)

        return result<|MERGE_RESOLUTION|>--- conflicted
+++ resolved
@@ -154,25 +154,6 @@
                 self._path = path
                 return
 
-<<<<<<< HEAD
-        if self.filetype=='font':
-            import fclist
-
-            name = self._filename.replace('_', ' ')
-            candidates = fclist.fclist(family=self._filename)
-
-            for candidate in candidates:
-                # TODO probably we want to choose a particular one
-                macros_logger.debug("  -- installed font found, called %s",
-                        candidate)
-
-                return candidate.file
-            else:
-                macros_logger.debug("  -- no installed font called %s",
-                        name)
-
-=======
->>>>>>> 9700ae04
         macros_logger.debug("  -- can't find it")
         raise FileNotFoundError(self._filename)
 

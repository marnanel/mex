import string
import functools
import yex.exception
import yex.parse
import logging
from yex.value.value import Value

logger = logging.getLogger('yex.general')

SP_TO_PT = 1/65536.0

@functools.total_ordering
class Dimen(Value):
    """
    A length.

    Attributes:
        value (int): The number of "scaled points", which are 1/65536 of
            an ordinary point. The external world sees and sets the value
            in a float of ordinary points; this is just kept as an integer
            for precision's sake.

            See also "infinity", for an exception to these rules.

        infinity (int): If this is zero, which it usually is, the "value"
            attribute is a number of "scaled points". If and only if
            the Dimen is the value of the "stretch" or "shrink" attribute of
            a Glue or Muglue, this attribute can also be 1, 2, or 3.
            In those cases, the Dimen is infinitely long

            Infinite Dimens are always longer than finite Dimens.
            An infinite Dimen is longer than another infinite Dimen
            if its "infinity" attribute is greater; if they're the
            same, we compare the "value" attribute.

            Infinite Dimens have a unit of "fil", "fill", or "filll",
            where the number of "l"s is the value of the "infinity" attribute.

            I apologise for the complexity here; it was Knuth's idea,
            not mine.

        UNITS (dict, class attribute): maps unit names to integer numbers of
            "scaled points", each of which is 1/65536 of a regular point.
            However, if the value is None, the calculation will be
            special-cased: "em" and "ex" are calculated with respect to
            the current font, and "fil", "fill", and "filll" are as
            explained in the documentation for the "infinity" attribute.

        unit_cls: usually equal to this same class. Unit size is always
            looked up in self.unit_cls.UNITS. This allows you to change the
            kind of units a Dimen uses, which is occasionally useful.
            If you do use a different unit_cls, it must contain
            DISPLAY_UNIT and UNIT_FIRST_LETTERS attributes as well as UNITS.
    """

    UNITS = {
            # per p57 of the TeXbook.
            # Units are in sp.
            # Scaling factors from texlive.
            "pt": 65536,             # Points
            "pc": 786432,            # Picas
            "in": 4736286,           # Inches
            "bp": 65782,             # Big points
            "cm": 1864680,           # Centimetres
            "mm": 186468,            # Millimetres
            "dd": 70124,             # Didot points
            "cc": 841489,            # Ciceros
            "sp": 1,                 # Scaled points

            # Our own:
            "px": (72*65536)/96,     # Pixels-- exactly 49152

            # Units which depend on the current font.
            "em": None,
            "ex": None,

            # Units used for stretch/shrink in Glue,
            # and nowhere else
            "fi": None, # plus some number of "l"s
            }

    # I did have this set up so it calculated the value
    # on the fly, so it could change with the font. And
    # it remembered what unit you'd given it. But TeX
    # doesn't do this, and displays everything in pt,
    # so we do too.
    DISPLAY_UNIT = 'pt'

    UNIT_FIRST_LETTERS = set(
            [k[0] for k in UNITS.keys()])

    def __init__(self, length=0,
            unit = None,
            can_use_fil = False,
            unit_cls = None,
            ):

        super().__init__()
        self.unit_cls = unit_cls or self.__class__

        self.value = float(length)
        self.infinity = 0

        if unit is None:
            unit = self.unit_cls.DISPLAY_UNIT

        if isinstance(unit, int):
            self.value *= unit
        elif unit in ('fil', 'fill', 'filll'):
            if can_use_fil:
                self.infinity = len(unit)-2
            else:
<<<<<<< HEAD
                raise yex.exception.YexError(
                        "you can't use fil/fill/filll "
                        "if infinity is turned off"
                        )
=======
                raise yex.exception.ForbiddenInfinityError()
>>>>>>> 56654fbd
        else:
            try:
                factor = self.unit_cls.UNITS[unit]
            except KeyError:
<<<<<<< HEAD
                raise yex.exception.ParseError(
                        f"{self.unit_cls.__name__} "
                        f"does not know the unit {unit}")
=======
                raise yex.exception.UnknownUnitError(
                        unit_class = self.unit_cls.__name__,
                        unit = unit,
                        )
>>>>>>> 56654fbd

            if factor is None:
                raise yex.exception.YexError(
                        f'unit "{unit}" is too complex for a literal; '
                        "if you don't like this, please fix it"
                        )

            self.value *= factor

        self.value = int(self.value)

    @classmethod
    def from_another(cls, another,
            value = None):

        result = cls.__new__(cls)

        if value is None:
            result.value = another.value
        else:
            result.value = int(value)

        result.infinity = another.infinity
        result.unit_cls = another.unit_cls

        return result

    @classmethod
    def from_tokens(cls,
            tokens,
            can_use_fil=False,
            unit_cls=None,
            ):
        """
        Factory method: parses a Dimen from a token stream.

        See p266 of the TeXBook for the spec of a dimen.

        Args:
            tokens: the token stream
            can_use_fil: if True, the units "fil", "fill", and "filll"
                may be used, to represent the three possible kinds of
                infinity. If False (the default), they may not.
            unit_cls (class or None): the class to take the units from.
                This allows other classes to substitute their own units.

        Returns:
            A new Dimen, constructed according to the tokens found.
        """

        import yex.register
        import yex.control

        tokens = cls.prep_tokeniser(tokens)
        unit_cls = unit_cls or cls
        is_negative = cls.optional_negative_signs(tokens)

        logger.debug("reading Dimen; is_negative=%s",
                is_negative)

        # there follows one of:
        #   - internal dimen
        #   - factor + unit of measure
        #   - internal glue

        # "factor" is like a normal integer (as in Number)
        # except that it may contain dots or commas for
        # decimal points. If it does, it can't begin with
        # a base specifier, and it can't be an internal integer.
        factor = cls.unsigned_number(
                tokens,
                can_be_decimal = True,
                )

        logger.debug("reading Dimen; factor=%s (%s)",
                factor, type(factor))

        def _dimen_reference_to_dimen(ref):
            if is_negative:
                raise yex.exception.RegisterNegationError()

            if isinstance(ref, (
                yex.register.Register,
                yex.control.C_Parameter,
                )):
                ref = ref.value

            result = Dimen.from_another(ref)
            return result

        # It's possible that "unsigned_number" has passed us the
        # value of a register it found (such as \dimen2), and
        # if so, we're done already.
        if isinstance(factor, (
            Dimen,
            yex.register.Register,
            yex.control.C_Parameter,
            )):

            return _dimen_reference_to_dimen(factor)

        if is_negative:
            factor = -factor

        # units of measure that can be preceded by "true":
        #   pt | pc | in | bp | cm | mm | dd | cc | sp
        # internal units of measure that can't:
        #   em | ex | fi(l+)
        #   and <internal integer>, <internal dimen>, and <internal glue>.

        is_true = tokens.optional_string(
                'true')
        infinity = 0

        unit = cls._parse_unit_of_measurement(tokens,
                unit_cls = unit_cls,
                )

        if isinstance(unit, str):
            unit_size = unit_cls.UNITS[unit]
        else:
            n = _dimen_reference_to_dimen(unit)
            unit_size = n.value

            logger.debug(
                    "unit size was a reference: %g*%g (%dsp)",
                    factor, n, unit_size)

        if unit_size is None:

            if unit=='fi':
                if not can_use_fil:
                    raise yex.exception.ForbiddenInfinityError()

                for t in tokens:
                    if isinstance(t, yex.parse.Letter) and t.ch=='l':
                        infinity += 1

                        if infinity==3:
                            break
                    else:
                        tokens.push(t)
                        break

                if infinity==0:
                    # "fi", with no "l"s
                    raise yex.exception.UnknownUnitError(
                            unit_class = self.unit_cls.__name__,
                            unit = 'fi',
                            )

                unit_size = 1 # nominally

            else:
                current_font = tokens.doc['_font']

                if unit=='em':
                    # quad width
                    unit_size = current_font.metrics.dimens[6].value
                elif unit=='ex':
                    # x-height
                    unit_size = current_font.metrics.dimens[5].value
                else:
                    raise yex.exception.UnknownUnitError(
                            unit_class = self.unit_cls.__name__,
                            unit = unit,
                            )

        length = int(factor*unit_size)
        logger.debug("reading Dimen: %s*%s == %s",
                factor, unit_size, length)

        if not is_true:
            length *= int(tokens.doc[r'\mag'])
            length /= 1000
            logger.debug('reading Dimen: adjusted for non-"true": %s',
                    length)

        result = Dimen(
                length = length,
                unit = 1,
                unit_cls = unit_cls,
                )
        result.infinity = infinity

        logger.debug("reading Dimen: result is %s", result)

        return result

    @classmethod
    def _parse_unit_of_measurement(cls, tokens, unit_cls):
        """
        Reads the next one or two tokens.

        If they're the name of a unit, as listed in unit_cls.UNITS,
        we return that name as a string.

        If the first token is any kind of control, we return that control
        without consuming anything after it.

        Otherwise, we raise an error.
        """

        c1 = tokens.next(level='expanding')
        c2 = None

        if isinstance(c1, (yex.parse.Letter, yex.parse.Other)):
            if c1.ch in unit_cls.UNIT_FIRST_LETTERS:

                c2 = tokens.next()

                if isinstance(c2, (yex.parse.Letter, yex.parse.Other)):

                    unit = c1.ch+c2.ch

                    if unit in unit_cls.UNITS:
                        logger.debug("reading Dimen: unit is %s",
                                unit)
                        return unit

        if c1 is not None:

            if isinstance(c1, (
                yex.parse.Control,
                yex.register.Register,
                )):
                return c1

            problem = c1.ch
            if c2 is not None:
                problem += c2.ch
                logger.debug((
                    "reading Dimen: expected a unit but found %s and %s "
                    "(which are %s and %s)"),
                    c1, c2,
                    c1.__class__.__name__,
                    c2.__class__.__name__,
                    )

            else:
                logger.debug((
                    "reading Dimen: expected a unit but found %s "
                    "(which is a %s)"),
                    c1,
                    c1.__class__.__name__,
                    )

        else:
            problem = 'end of file'
            logger.debug("reading Dimen: expected a unit but found eof")

        raise yex.exception.NoUnitError(
                problem = problem,
                )

    def __repr__(self,
            show_unit=True):
        """
        Args:
            show_unit (bool): whether to show the unit. This has no effect
                if the dimen is infinite: infinity units ("fil" etc)
                will always be displayed.
        """

        try:
            if self.infinity==0:
                unit = self.unit_cls.DISPLAY_UNIT
                display_size = self.value / self.unit_cls.UNITS[unit]
            else:
                unit = 'fi'+'l'*int(self.infinity)
                display_size = int(self.value)

            if show_unit or self.infinity!=0:
                return '%.5g%s' % (display_size, unit)
            else:
                return '%.5g' % (display_size)
        except AttributeError as e:
            return f'[{self.__class__.__name__}; inchoate]'

    def __float__(self):
        if self.infinity!=0:
            return float(self.value)
        return self.value / self.unit_cls.UNITS[self.unit_cls.DISPLAY_UNIT]

    def __eq__(self, other):
        if not isinstance(other, Dimen):
            try:
                diff = float(self)-float(other)
            except TypeError:
                return False

            return diff==0

        elif type(self.unit_cls)!=type(other.unit_cls):
            return False
        elif self.infinity!=other.infinity:
            return False
        else:
            diff = self.value-other.value
            if diff!=0 and abs(diff)<145:
                # 145sp is the longest wavelength of visible light
                logger.debug("beware: comparison between two near-as-dammit "
                        f"Dimens: {self.value} vs {other.value}, "
                        f"  both ≈ {self}")

            return diff==0

    def __lt__(self, other):
        if not isinstance(other, Dimen):
            return float(self) < float(other)
        elif type(self.unit_cls)!=type(other.unit_cls):
            raise yex.exception.DifferentUnitClassError(
                    us = self,
                    them = other,
                    )
        elif self.infinity!=other.infinity:
            return self.infinity<other.infinity
        else:
            return self.value<other.value

    def __round__(self):
        """
        Returns a new Dimen whose value is the same as ours, but rounded.

        Rounding is with respect to the display unit, which is usually
        points. So a Dimen of 7.5pt will round to 7pt.
        """

        value = round(float(self))
        value *= self.unit_cls.UNITS[self.unit_cls.DISPLAY_UNIT]

        return self.from_another(self, value=value)

    def __int__(self):
        """
        Returns the length in points (or whatever the display unit is).

        If you want it in scaled points, access the "value" attribute
        directly.
        """
        return int(float(self))

    def __bool__(self):
        """
        Returns False if our value is zero, and True otherwise.
        """
        return self.value != 0

    def _check_comparable(self, other):
        """
        Checks that the Dimen `other` is comparable with us:
        the units are the same kind (mm is the same kind as sp,
        for example, but mu is not) and that the infinity levels
        are the same.
        """
        if type(other.unit_cls)!=type(self.unit_cls):
            raise yex.exception.DifferentUnitClassError(
                    us = self,
                    them = other,
                    )
        elif other.infinity!=self.infinity:
            raise yex.exception.DifferentInfinityError(
                    us = self,
                    them = other,
                    )

    def _display_unit_to_sp(self, v):
        """
        Converts a number in the display unit (often pt) to scaled points.

        Scaled points are the unit that self.value is in.
        This is the reverse operation to `float()`.

        Args:
            v (float): a number in the display unit

        Returns:
            the number of scaled points. Always an integer.
        """

        unit = self.unit_cls.DISPLAY_UNIT
        return int(v*self.unit_cls.UNITS[unit])

    def __iadd__(self, other):
        if isinstance(other, (int, float)):
            self.value += self._display_unit_to_sp(other)
        elif isinstance(other, Dimen):
            self._check_same_type(other, yex.exception.CantAddError)
            self.value += other.value

        return self

    def __isub__(self, other):
        if isinstance(other, (int, float)):
            self.value -= self._display_unit_to_sp(other)
        elif isinstance(other, Dimen):
            self._check_same_type(other, yex.exception.CantSubtractError)
            self.value -= other.value

        return self

    def __imul__(self, other):
        self._check_same_type(other, yex.exception.CantMultiplyError)
        self.value = int(self.value * float(other))
        return self

    def __itruediv__(self, other):
        self._check_same_type(other, yex.exception.CantDivideError)
        self.value = int(self.value / float(other))
        return self

    def __add__(self, other):
        if other==0:
            # Zero is the only numeric value you can add to a Dimen.
            # This makes sum() work neatly.
            return self
        self._check_same_type(other, yex.exception.CantAddError)
        self._check_comparable(other)
        result = self.from_another(self, value=self.value + other.value)
        return result

    def __radd__(self, other):
        return self.__add__(other)

    def __sub__(self, other):
        self._check_same_type(other, yex.exception.CantSubtractError)
        result = self.from_another(self, value=self.value - other.value)
        return result

    def __mul__(self, other):
        self._check_numeric_type(other, yex.exception.CantMultiplyError)
        result = self.from_another(self, value=self.value * float(other))
        return result

    def __rmul__(self, other):
        return self.__mul__(other)

    def __truediv__(self, other):
        self._check_numeric_type(other, yex.exception.CantDivideError)
        return self.from_another(self, value=self.value / float(other))

    def __neg__(self):
        return self.from_another(self, value=-self.value)

    def __pos__(self):
        return self.from_another(self, value=self.value)

    def __abs__(self):
        return self.from_another(self, value=abs(self.value))

    def __getstate__(self,
            always_list = False
            ):
        if self.infinity==0 and not always_list:
            return self.value
        else:
            return [self.value, self.infinity]

    def __setstate__(self, state):
        if isinstance(state, list):
            self.value, self.infinity = state
        elif isinstance(state, int):
            self.value = state
            self.infinity = 0
        else:
            raise TypeError()

        # unit_cls is always Dimen except in special cases from
        # particular classes, who know to reset it in their __setstate__
        self.unit_cls = Dimen<|MERGE_RESOLUTION|>--- conflicted
+++ resolved
@@ -110,28 +110,15 @@
             if can_use_fil:
                 self.infinity = len(unit)-2
             else:
-<<<<<<< HEAD
-                raise yex.exception.YexError(
-                        "you can't use fil/fill/filll "
-                        "if infinity is turned off"
-                        )
-=======
                 raise yex.exception.ForbiddenInfinityError()
->>>>>>> 56654fbd
         else:
             try:
                 factor = self.unit_cls.UNITS[unit]
             except KeyError:
-<<<<<<< HEAD
-                raise yex.exception.ParseError(
-                        f"{self.unit_cls.__name__} "
-                        f"does not know the unit {unit}")
-=======
                 raise yex.exception.UnknownUnitError(
                         unit_class = self.unit_cls.__name__,
                         unit = unit,
                         )
->>>>>>> 56654fbd
 
             if factor is None:
                 raise yex.exception.YexError(

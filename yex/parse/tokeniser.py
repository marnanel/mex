--- conflicted
+++ resolved
@@ -242,15 +242,6 @@
                     except AttributeError:
                         name = str(c2)
                 else:
-<<<<<<< HEAD
-                    while category2==Token.SPACE:
-                        logger.debug("%s:     -- absorbing space",
-                                self)
-                        c2 = next(self.incoming)
-                        category2 = self._get_catcode(c2)
-
-=======
->>>>>>> 0a51b5ac
                     self.push([c2])
                     self.line_status = self.SKIPPING_BLANKS
 

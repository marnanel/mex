import yex
from test import *
import pytest

def test_exception_simple():
    d = yex.value.Dimen()

    with pytest.raises(yex.exception.CantAddError):
        d = d + 1

def test_exception_t():
    r"""
    Tests "x (which is a type(x))"

    ...which is implemented by t() in yex.exception,
    hence the name of the test.
    """
    class CreatureError(yex.exception.YexError):
        form = 'I saw a large {t(creature)}'
        code = 'CREATURE'

    class Mammal:
        def __init__(self, species):
            self.species = species
        def __str__(self):
            return f'hairy {self.species}'

    w = Mammal('wombat')

    try:
        raise CreatureError(
                creature = w,
                )
    except CreatureError as ce:
        result = str(ce)

    assert result=='I saw a large hairy wombat (which is Mammal)'

    try:
        raise CreatureError(
                creature = 'EOF',
                )
    except CreatureError as ce:
        result = str(ce)

    assert result=='I saw a large end of file'

FORM = """This contains some weird characters like ' and ".
I also need more {food}."""

def test_exception_quoting():
    class OutOfCheeseError(yex.exception.YexInternalError):
        form = FORM

    found = None
    try:
        raise OutOfCheeseError(food='cheese')
    except OutOfCheeseError as ooce:
        found = str(ooce)

    assert found is not None, "no exception was raised"
<<<<<<< HEAD
    assert found.startswith(
            FORM.replace('{food}', 'cheese') +
            "\nThis should never happen. Please raise a bug at\nhttps://"
            )
=======
    assert found.startswith(FORM.replace('{food}', 'cheese'))
>>>>>>> 445f733f
<|MERGE_RESOLUTION|>--- conflicted
+++ resolved
@@ -59,11 +59,8 @@
         found = str(ooce)
 
     assert found is not None, "no exception was raised"
-<<<<<<< HEAD
+
     assert found.startswith(
             FORM.replace('{food}', 'cheese') +
             "\nThis should never happen. Please raise a bug at\nhttps://"
-            )
-=======
-    assert found.startswith(FORM.replace('{food}', 'cheese'))
->>>>>>> 445f733f
+            )
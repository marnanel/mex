import pytest
from test import *
import yex.parse
from yex.document import Document

def test_expand_simple():
    string = "This is a test"
    assert run_code(string,
            find = 'chars',
            ) == string

def test_expand_simple_def():
    assert run_code(
            setup = r'\def\wombat{Wombat}',
            call = r'\wombat',
            find = "chars",
            ) =="Wombat"

def test_expand_simple_with_nested_braces():
    string = "\\def\\wombat{Wom{b}at}\\wombat"
    assert run_code(
            string,
            find = "chars",
            ) =="Wom{b}at"

def test_expand_active_character():
    assert run_code(
            r"\catcode`X=13\def X{your}This is X life",
            find = "chars",
            ) =="This is your life"

def test_expand_with_bounded():
    assert run_code(r"This is a test",
            bounded='no',
            find = "chars") =="This is a test"

    assert run_code(r"This is a test",
            bounded='single',
            find = "chars") =="T"

    with pytest.raises(yex.exception.NeededBalancedGroupError):
        assert run_code(r"This is a test",
                bounded='balanced',
                find = "chars") =="T"

    assert run_code(r"{This is} a test",
            bounded='no',
            find = "chars") =="{This is} a test"

    assert run_code(r"{This is} a test",
            bounded='single',
            find = "chars") =="This is"

    assert run_code(r"{This is} a test",
            bounded='balanced',
            find = "chars") =="This is"

    assert run_code(r"{Thi{s} is} a test",
            bounded='no',
            find = "chars") =="{Thi{s} is} a test"

    assert run_code(r"{Thi{s} is} a test",
            bounded='single',
            find = "chars") =="Thi{s} is"

    assert run_code(r"{Thi{s} is} a test",
            bounded='balanced',
            find = "chars") =="Thi{s} is"

def test_expand_with_level_and_bounded():
    assert run_code(r"{\def\wombat{x}\wombat} a test",
            bounded='single', level='expanding',
            find = "ch") ==r"x"
    assert run_code(r"{\def\wombat{x}\wombat} a test",
            bounded='single', level='reading',
            find = "ch") ==r"\def\wombat{x}\wombat"

def test_expand_with_run_code():

    assert run_code(r"abc",
            find = "ch") == 'abc'

    assert run_code(r"\def\wombat{x}\wombat",
            find = "ch") == 'x'

    assert run_code(r"\def\wombat{x}\wombat\wombat\wombat",
            find = 'ch') == 'xxx'

def test_expand_ex_20_2():
    string = r"\def\a{\b}" +\
            r"\def\b{A\def\a{B\def\a{C\def\a{\b}}}}" +\
            r"\def\puzzle{\a\a\a\a\a}" +\
            r"\puzzle"
    assert run_code(string,
            find = "chars") =="ABCAB"

def test_expand_params_p200():
    # I've replaced \\ldots with ... because it's not
    # pre-defined here, and _ with - because it's run
    # in vertical mode.
    string = r"\def\row#1{(#1-1,...,#1-n)}\row x"
    assert run_code(string,
            find = "chars") ==r"(x-1,...,x-n)"

def test_expand_params_p201():
    # I've replaced \\ldots with ... because it's not
    # pre-defined here, and _ with - because it's run
    # in vertical mode.
    string = r"\def\row#1#2{(#1-1,...,#1-#2)}\row xn"
    assert run_code(string,
            find = "chars") ==r"(x-1,...,x-n)"

def test_expand_params_p203():
    assert run_code(
            setup=(
                r"\def\cs AB#1#2C$#3\$ {#3{ab#1}#1 c##\x #2}"
                ),
            call=(
                r"\cs AB {\Look}C${And\$ }{look}\$ 5"
                ),
            find='ch',
            mode='dummy',
            )==r"{And\$ }{look}{ab\Look}\Look c#\x5"

def test_expand_params_p325():
    string = (
            r"\def\a#1{\def\b##1{##1#1}}"
            r"\a!"
            r"\b x"
            )
    assert run_code(string,
            find='chars',
            )=="x!"

def test_expand_params_final_hash_p204():
    # The output "\hboxto" is an artefact of run_code;
    # it just concats all the string representations.
    assert run_code(
            setup=(
                r"\def\a#1#{\qbox to #1}"
                ),
            call=(
                r"\a3pt{x}"
                ),
            find='ch',
            mode='dummy',
            )==r"\qboxto 3pt{x}"

def test_expand_params_out_of_order():
    with pytest.raises(yex.exception.ParseError):
        string = r"\def\cs#2#1{foo}"
        run_code(string,
                find='chars',
                )

def test_expand_params_basic_shortargument():
    string = "\\def\\hello#1{a#1b}\\hello 1"
    assert run_code(string,
            find = "chars") =="a1b"

def test_expand_params_basic_longargument():
    string = "\\def\\hello#1{a#1b}\\hello {world}"
    assert run_code(string,
            find = "chars") =="aworldb"

def test_expand_params_with_delimiters():
    string = (
            r"\def\cs#1wombat#2spong{#2#1}"
            r"\cs wombawombatsposponspong"
            )
    assert run_code(string,
            find = "chars") =="sposponwomba"

def test_expand_params_with_prefix():
    string = (
            r"\def\cs wombat#1{#1e}"
            r"\cs wombat{spong}wombat"
            )
    assert run_code(string,
            find = "chars") =="spongewombat"

    string = (
            r"\def\cs wombat#1wombat{#1e}"
            r"\cs wombatswombatspong"
            )
    assert run_code(string,
            find = "chars") =="sespong"

    string = (
            r"\def\cs wombat#1wombat{#1e}"
            r"\cs wombatspongwombat"
            )
    assert run_code(string,
            find = "chars") =="sponge"

    with pytest.raises(yex.exception.MacroError):
        string = (
                r"\def\cs wombat#1wombat{#1e}"
                r"\cs womspong"
                )
        run_code(string)

def test_expand_params_non_numeric():
    for forbidden in [
            '!',
            'A',
            r'\q',
            ]:
        with pytest.raises(yex.exception.ParseError):
            string = (
                    r"\def\wombat#"
                    f"{forbidden}"
                    r"{hello}"
                    )
            run_code(string,
                    find='chars',
                    )

def test_newline_during_outer_bounded():
    # See the commit message for an explanation
    run_code(
        r"\outer\def\a#1{b}"
        r"\a\q %Hello world"
        "\r"
        "\r",
        find = 'ch',
        )

def test_expander_level():

    STRING = (
            r"A \iffalse B\fi C \count20 6 {D} \hbox{E}"
            )

    EXPECTED = [
            ('deep', [
                'A', ' ', r'\iffalse', 'B', r'\fi', 'C', ' ',
                r'\count', '2', '0', ' ', '6', ' ',
                '{', 'D', '}', ' ',
                r'\hbox', '{', 'E', '}',
                ' ']),

            ('reading', [
                'A', ' ', r'\iffalse', 'B', r'\fi', 'C', ' ',
                # \count is returned as a token because there is
                # no \count object as such (it's just a prefix)
                r'\count', '2', '0', ' ', '6', ' ',
                '{', 'D', '}', ' ',
                r'\hbox', '{', 'E', '}',
                ' ']),

            ('expanding', [
                'A', ' ', 'C', ' ',
                r'\count20', '6', ' ',
                '{', 'D', '}', ' ',
                r'\hbox', '{', 'E', '}',
                ' ']),

            ('executing', [
                'A', ' ', 'C', ' ',
                # \count20 has gone because it's been executed
                '{', 'D', '}', ' ',
                r'[\hbox:xxxx]',
                ' ']),

            ('querying', [
                'A', ' ', 'C', ' ',
                '0', '6', ' ',
                '{', 'D', '}', ' ',
                r'[\hbox:xxxx]',
                ' ']),

            ]

    def sample(level):
        doc = yex.Document()
        doc['_mode'] = 'horizontal'

        e = yex.parse.Expander(STRING,
                level=level,
                doc=doc,
                on_eof="exhaust",
                )
        return e

    def _hbox_fix(n):
        # HBox objects have unpredictable str() values because they're
        # based on the id() value. So, to make comparison possible,
        # we replace the unpredictable characters with xxxx.

        if n.startswith(r'[\hbox;') and n[-1]==']':
            return r'[\hbox:xxxx]'
        else:
            return n

    for level, expected in EXPECTED:
        e = sample(level=level)

        found = [_hbox_fix(str(t)) for t in e]

        assert found==expected, f"at level {level}"

def test_expander_invalid_level():
    doc = yex.Document()

    e = doc.open("", level="reading")

    with pytest.raises(yex.exception.YexError):
        e = doc.open("", level="dancing")

def test_expander_bounded_at_levels():

    for level in [
            'executing',
            'expanding',
            'reading',
            'deep',
            ]:
        doc = yex.Document()
        e = doc.open("{A{B}C}D")

        e = e.another(bounded='single', level=level,
                on_eof="exhaust")

        assert ' '.join([str(t) for t in e])=='A { B } C', f"at level {level}"

def test_expander_bounded_with_deep_pushback():
    # Regression test.

    for whether in [False, True]:
        doc = yex.Document()
        e = doc.open("{A{B}C}D")

        e = e.another(bounded='single', level="reading",
                on_eof="exhaust")

        result = []

        for t in e:
            result.append(str(t))

            if whether and str(t)=='A':
                brace = e.next(level="deep")
                assert str(brace)=='{'
                e.push(brace)
                # and this should not affect whether the outer bounded
                # is working

        assert result==['A', '{', 'B', '}', 'C'], f"pushback?=={whether}"

def test_expansion_with_fewer_args():
    r"""
    This is a test for currying. It's possible for a function A
    to call another function B, but supply fewer arguments than
    it needs. In that case, the remaining arguments are picked
    up from the text after the call of A.
    """
    string = (
            r"\def\friendly #1#2#3{#1 #2 my #3 friend}"
            r"\def\greet #1{#1 {Hello} {there}}"
            r"\greet\friendly {beautiful} !"
            )

    assert run_code(string,
            find='chars',
            ) == r"Hello there my beautiful friend !"

def test_expansion_with_control_at_start_of_params():
    assert run_code(
                r"\def\Look{vada}"
                r"\def\cs A\Look B#1C{wombat #1}"
                r"\cs A\Look B9C",
                find='chars',
            )==r"wombat 9"

def test_call_stack():
    STRING = (
            # 123456789012345
            r"\def\a{aXa}" "\r"        # 1
            r"" "\r"                   # 2
            r"\def\b#1{b\a b}" "\r"    # 3
            r"" "\r"                   # 4
            r"\def\c{c\b1 c}" "\r"     # 5
            r"" "\r"                   # 6
            r"\c"                      # 7
            )

    doc = Document()
    e = doc.open(STRING, on_eof='exhaust')
    for t in e:
        try:
            if t.ch=='X':
                break
        except AttributeError:
            continue

    assert e.location.line==1
    assert e.location.column==9

    found = [(x.callee, str(x.args), x.location.filename,
        x.location.line, x.location.column) for x in doc.call_stack]

    expected = [
            ('c', '{}', '<str>', 7, 3),
            ('b', '{0: [the character 1]}', '<str>', 5, 11),
            ('a', '{}', '<str>', 3, 14),
            ]

    assert found==expected

    assert e.error_position("Hello")==r"""
File "<str>", line 1, in a:
  \def\a{aXa}
           ^
File "<str>", line 3, in b:
  \def\b#1{b\a b}
                ^
File "<str>", line 5, in c:
  \def\c{c\b1 c}
             ^
File "<str>", line 7, in bare code:
  \c
     ^
Error: Hello
""".lstrip()

def test_expander_delegate_simple():

    doc = Document()

    def using_next(e, ei):
        return next(ei)

    def using_method(e, ei):
        return e.next()

    for how in [using_next, using_method]:

        e = doc.open('ABC', on_eof='none')
        ei = iter(e)

        assert how(e, ei).ch=='A'

        e.delegate = doc.open('PQR', on_eof='exhaust')

        assert how(e, ei).ch=='P'
        assert how(e, ei).ch=='Q'
        assert how(e, ei).ch=='R'
        assert how(e, ei).ch==' ' # eol
        assert how(e, ei).ch=='B'
        assert how(e, ei).ch=='C'
        assert how(e, ei).ch==' ' # eol
        assert how(e, ei) is None

def test_expander_delegate_raise():
    doc = Document()
    e = doc.open('ABC', on_eof='none')

    assert e.next().ch=='A'

    e.delegate = doc.open('PQR', on_eof='exhaust')

    assert e.next().ch=='P'
    assert e.next().ch=='Q'
    assert e.next().ch=='R'
    assert e.next().ch==' '
    assert e.next().ch=='B'
    assert e.next().ch=='C'
    assert e.next().ch==' '

    with pytest.raises(yex.exception.ParseError):
        e.next(on_eof='raise')

<<<<<<< HEAD
=======
def test_expander_with_doc_specified():
    doc1 = Document()
    doc2 = Document()
    tok2 = yex.parse.Tokeniser(doc=doc2, source='')

    exp2 = yex.parse.Expander(source=tok2)
    assert exp2.doc == doc2

    exp1 = yex.parse.Expander(source=tok2, doc=doc1)
    assert exp1.doc == doc1

    # specify level so that it's forced to create a new Expander
    exp2a = exp2.another(level='deep')
    assert exp2a.doc == doc2

    exp1a = exp2.another(level='deep', doc=doc1)
    assert exp1a.doc == doc1

def test_expander_with_source():
    doc = Document()
    e1 = yex.parse.Expander(source='apples', doc=doc, on_eof='exhaust')
    assert '/'.join([str(t) for t in e1]) == 'a/p/p/l/e/s/ '

    e2 = e1.another(source='oranges')
    assert '/'.join([str(t) for t in e2]) == 'o/r/a/n/g/e/s/ '

    with pytest.raises(ValueError):
        dummy = yex.parse.Expander(source='fred')

>>>>>>> 92e676df
def test_expander_active_makes_active():
    doc = Document()

    for letter in 'PQ':
        doc.controls[r'\catcode'][ord(letter)] = yex.parse.Token.ACTIVE

    e = doc.open((
            r"\defP{Q}"
            r"\defQ{R}"
            r"APB"),
            on_eof='none',
            )

    assert e.next().ch=='A'
    assert e.next().ch=='R'
    assert e.next().ch=='B'
    assert e.next().ch==' '
    assert e.next() is None

def test_expander_eat_optional_spaces():

    def make_expander():
        doc = Document()

        doc.controls[r'\catcode'][ord('P')] = yex.parse.Token.ACTIVE

        e = doc.open(
            r"\defP{ }"
            r"A PBC")

        return e

    e = make_expander()
    assert e.next().ch=='A'
<<<<<<< HEAD
    assert [str(x) for x in e.tokeniser.eat_optional_spaces()] == [' ']
=======
    assert [str(x) for x in e.eat_optional_spaces()] == [' ']
>>>>>>> 92e676df
    assert e.next().ch==' '
    assert e.next().ch=='B', (
            'the tokeniser can only ignore actual spaces'
            )

    e = make_expander()
    assert e.next().ch=='A'
    assert [str(x) for x in e.eat_optional_spaces(
        level='deep',
        )] == [' ']
    assert e.next().ch==' '
    assert e.next().ch=='B', (
            'the expander can delegate to the tokeniser'
            )

    e = make_expander()
    assert e.next().ch=='A'
    assert [str(x) for x in e.eat_optional_spaces()] == [' ']
    assert e.next().ch==' '
    assert e.next().ch=='B', (
            'the expander defaults to delegating to the tokeniser'
            )

    e = make_expander()
    assert e.next().ch=='A'
    assert [str(x) for x in e.eat_optional_spaces(
        level='querying',
        )] == [' '] * 2
    e.eat_optional_spaces()
    assert e.next().ch=='B', (
            'the expander ignores spaces produced by execution'
            )
    e.eat_optional_spaces()
    assert e.next().ch=='C', (
            'the expander eats nothing if there are no spaces'
<<<<<<< HEAD
            )
=======
            )

def test_expander_pushback_full():

    def run(pushed, source, expected):

        doc = Document()

        e = yex.parse.Expander(
                source,
                doc=doc,
                on_eof='exhaust',
                )

        e.push(pushed)
        doc.end_all_groups()
        found = ''.join([item.ch for item in e]).rstrip()
        assert found==expected, f"pushed={pushed}, source={source}"

    run('b', 'ovine', 'bovine')
    run('secret', 'arial', 'secretarial')
    run(None, 'wombat', 'wombat')
    run([chr(x) for x in range(ord('n'), ord('q'))],
            'roblem',
            'noproblem')

def test_expander_pushback_partway(fs):
    doc = Document()
    e = yex.parse.Expander(
            'dogs',
            doc=doc,
            on_eof='exhaust',
            )
    i = iter(e)

    def get():
        try:
            return next(i).ch
        except StopIteration:
            return None

    assert get()=='d'
    assert get()=='o'
    e.pushback.push('i')
    assert get()=='i'
    assert get()=='g'
    e.pushback.push('t')
    e.pushback.push('a')
    e.pushback.push('c')
    assert get()=='c'
    assert get()=='a'
    assert get()=='t'
    assert get()=='s'
    assert get()==' '
    assert get() is None
>>>>>>> 92e676df
<|MERGE_RESOLUTION|>--- conflicted
+++ resolved
@@ -471,8 +471,6 @@
     with pytest.raises(yex.exception.ParseError):
         e.next(on_eof='raise')
 
-<<<<<<< HEAD
-=======
 def test_expander_with_doc_specified():
     doc1 = Document()
     doc2 = Document()
@@ -502,7 +500,6 @@
     with pytest.raises(ValueError):
         dummy = yex.parse.Expander(source='fred')
 
->>>>>>> 92e676df
 def test_expander_active_makes_active():
     doc = Document()
 
@@ -537,11 +534,8 @@
 
     e = make_expander()
     assert e.next().ch=='A'
-<<<<<<< HEAD
-    assert [str(x) for x in e.tokeniser.eat_optional_spaces()] == [' ']
-=======
     assert [str(x) for x in e.eat_optional_spaces()] == [' ']
->>>>>>> 92e676df
+
     assert e.next().ch==' '
     assert e.next().ch=='B', (
             'the tokeniser can only ignore actual spaces'
@@ -577,9 +571,6 @@
     e.eat_optional_spaces()
     assert e.next().ch=='C', (
             'the expander eats nothing if there are no spaces'
-<<<<<<< HEAD
-            )
-=======
             )
 
 def test_expander_pushback_full():
@@ -634,5 +625,4 @@
     assert get()=='t'
     assert get()=='s'
     assert get()==' '
-    assert get() is None
->>>>>>> 92e676df
+    assert get() is None
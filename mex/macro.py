import logging
import mex.parse
import mex.value
import mex.exception
import mex.font
import sys

macro_logger = logging.getLogger('mex.macros')
command_logger = logging.getLogger('mex.commands')

# XXX Most of this is to do with controls rather than macros
# XXX Split it out.

class Macro:

    def __init__(self,
            is_long = False,
            is_outer = False,
            name = None,
            *args, **kwargs):

        self.is_long = is_long
        self.is_outer = is_outer

        if name is None:
            self.name = self.__class__.__name__.lower()
        else:
            self.name = name

    def __call__(self, name, tokens):
        raise mex.exception.MacroError(
                "superclass does nothing useful in itself")

    def __repr__(self):
        return f'[\\{self.name}]'

class _UserDefined(Macro):

    def __init__(self,
            definition,
            parameter_text,
            *args, **kwargs):

        super().__init__(*args, **kwargs)

        self.definition = definition
        self.parameter_text = parameter_text

    def __call__(self, name, tokens):

<<<<<<< HEAD
        macro_logger.info("220 %s", name)
        arguments = self._part1_find_arguments(name, tokens)
        macro_logger.info("221 %s %s", name, arguments)
        interpolated = self._part2_interpolate(arguments)
        macro_logger.info("223 %s", interpolated)
=======
        arguments = self._part1_find_arguments(name, tokens)
        interpolated = self._part2_interpolate(arguments)
>>>>>>> 8d08b7c0
        result = self._part3_expand(tokens.state, interpolated)

        return result

    def _part1_find_arguments(self, name, tokens):

        arguments = {}

<<<<<<< HEAD
        macro_logger.info("300 %s %s", name, self.parameter_text)
        if not self.parameter_text:
            macro_logger.info("301")
=======
        if not self.parameter_text:
>>>>>>> 8d08b7c0
            return arguments

        # Match the zeroth delimiter, i.e. the symbols
        # which must appear before any parameter.
        # This should be refactorable into the next part
        # later.
        e = mex.parse.Expander(tokens,
                no_outer=True,
                no_par=not self.is_long,
                )

        for tp, te in zip(
                self.parameter_text[0],
                e,
                ):

            macro_logger.info("  -- arguments: %s %s", tp, te)
            if tp!=te:
                raise mex.exception.MacroError(
                        f"Use of {name} doesn't match its definition."
                        )

        macro_logger.info("320 %s %s", name, self.parameter_text)
        # Now the actual parameters...
        for i, p in enumerate(self.parameter_text[1:]):
            macro_logger.info("330 %s %s", i, p)

            tokens.eat_optional_spaces()

            macro_logger.info("332 %s %s", i, p)
            e = mex.parse.Expander(tokens,
                no_outer=True,
                no_par=not self.is_long,
                running=True,
                )
            macro_logger.info("333 %s %s", i, p)

            if p:
                # We're expecting some series of tokens
                # to delimit this argument.
<<<<<<< HEAD
                macro_logger.info("340 %s %s", name, self.parameter_text)
                arguments[i] = []
=======
                arguments[i] = []

                # If we start with an opening brace, we
                # need to know whether the braces balance.
                # If they do, we remove the outer braces.
                for t in e:
                    if t.category==t.BEGINNING_GROUP:
                        brace_count = 1
                    else:
                        brace_count = None

                    e.push(t)
                    break
>>>>>>> 8d08b7c0

                seen = []
                depth = 0
                balanced = True

                for j, t in enumerate(e):

                    if j==0:
                        if t.category==t.BEGINNING_GROUP:
                            depth = 1
                        else:
                            balanced = False
                    else:
                        if t.category==t.BEGINNING_GROUP:
                            if depth==0:
                                balanced = False
                            depth += 1
                        elif t.category==t.END_GROUP:
                            depth -= 1
                            if depth==0:
                                seen = []

                    macro_logger.info("355 %s %s %s %s", depth, p, seen, t)
                    macro_logger.info("356 %s %s %s %s", p[len(seen)], type(p[len(seen)]), t, type(t))

                    if depth==0 and p[len(seen)]==t:
                        macro_logger.info("357 %s %s %s %s", depth, p, seen, t)
                        seen.append(t)

                        if len(seen)==len(p):
                            # hurrah, done
                            macro_logger.info("360 %s %s", name, seen)
                            if balanced:
                                arguments[i] = \
                                        arguments[i][1:-1]
                            break
                    elif seen:
                        macro_logger.info("365 %s %s %s %s", depth, p, seen, t)
                        e.push(t)
                        for s in reversed(seen[1:]):
                            e.push(s)
                        arguments[i].append(seen[0])
                        seen = []
                    else:
<<<<<<< HEAD
                        macro_logger.info("370 %s %s %s %s", depth, p, seen, t)
                        arguments[i].append(t)

=======
                        arguments[i].append(t)
>>>>>>> 8d08b7c0
            else:
                # Not delimited
                macro_logger.info("380 %s %s", name, self.parameter_text)
                e = mex.parse.Expander(tokens,
                        single=True,
                        no_outer=True,
                        no_par=not self.is_long,
                        running=True,
                        )

                arguments[i] = list(e)

        macro_logger.info("390")
        # FIXME what if we run off the end?
        return arguments

    def _part2_interpolate(self, arguments):
        interpolated = []
        double_hash = False
        for t in self.definition:

            if double_hash:
                interpolated.append(
                        mex.parse.token.Parameter(
                            ch=t.ch,
                            ))
                double_hash = False
                continue

            if t.category==t.PARAMETER:
                if t.ch=='#':
                    double_hash = True
                else:
                    # TODO catch param numbers that don't exist
                    for t2 in arguments[int(t.ch)-1]:
                        interpolated.append(t2)
            else:
                interpolated.append(t)

        return interpolated

    def _part3_expand(self, state, interpolated):
<<<<<<< HEAD
        macro_logger.info("  -- interpolated: %s", interpolated)
=======
>>>>>>> 8d08b7c0
        result = []
        for token in mex.parse.Expander(
                mex.parse.Tokeniser(
                    state = state,
                    source = interpolated,
                    ),
                no_outer = True,
                ):
            result.append(token)
        return result


    def __repr__(self):
        result = f'[\\{self.name}:'

        if self.parameter_text:
            result += '('
            for c in self.parameter_text:
                result += str(c)
            result += ')'

        for c in self.definition:
            result += str(c)

        result += ']'
        return result

class Def(Macro):

    def __call__(self, name, tokens,
        is_outer = False,
        is_long = False,
        is_expanded = False,
        ):

        # Optional arguments may be supplied by Outer,
        # below.

        definition_extra = []
        token = tokens.__next__()
        macro_logger.info("defining new macro:")
        macro_logger.info("  -- macro name: %s", token)

        if token.category==token.CONTROL:
            macro_name = token.name
        elif token.category==token.ACTIVE:
            macro_name = token.ch
        else:
            raise mex.exception.ParseError(
                    f"definition names must be "+\
                            f"a control sequence or an active character" +\
                            f"(not {token})")

        parameter_text = [ [] ]
        param_count = 0

        for token in tokens:
            macro_logger.debug("  -- param token: %s", token)

            if token.category == token.BEGINNING_GROUP:
                tokens.push(token)
                break
            elif token.category == token.CONTROL:
                try:
                    if tokens.state.controls[token.name].is_outer:
                        raise mex.exception.MacroError(
                                "outer macros not allowed in param lists")
                except KeyError:
                    pass # Control doesn't exist, so can't be outer

                parameter_text[-1].append(token)
            elif token.category == token.PARAMETER:
                param_count += 1

                if token.ch=='final':
                    # Special case. See "A special extension..." on
                    # p204 of the TeXbook.
                    extra_token = mex.parse.token.Token(
                        ch = token.final_ch,
                        category = token.BEGINNING_GROUP,
                        )

                    parameter_text[-1].append(extra_token)
                    definition_extra.append(extra_token)

                elif int(token.ch) != param_count:
                    raise mex.exception.ParseError(
                            "parameters must occur in ascending order "
                            f"(found {token.ch}, needed {param_count})"
                            )
                else:
                    parameter_text.append( [] )
            else:
                parameter_text[-1].append(token)

        macro_logger.info("  -- parameter_text: %s", parameter_text)

        # now the definition
        definition = []

        for token in mex.parse.Expander(tokens,
                running=is_expanded,
                single=True,
                no_outer=True,
                ):
            macro_logger.debug("  -- definition token: %s", token)
            definition.append(token)

        definition.extend(definition_extra)

        new_macro = _UserDefined(
                name = macro_name,
                definition = definition,
                parameter_text = parameter_text,
                is_outer = is_outer,
                is_expanded = is_expanded,
                is_long = is_long,
                )

        macro_logger.info("  -- definition: %s", definition)
        macro_logger.debug("  -- object: %s", new_macro)

        tokens.state[macro_name] = new_macro

class Outer(Macro):

    """
    This handles all the modifiers which can precede \\def.
    All these modifiers are either this class or one of
    its subclasses.

    This class passes all the actual work on to Def.
    """

    def __call__(self, name, tokens):
        is_outer = False
        is_long = False
        is_expanded = False

        token = name

        def _raise_error():
            raise mex.exception.ParseError(
                    rf"\{self.name} must be followed by a "+\
                            f"definition (not {token})")

        while True:
            if token.category != token.CONTROL:
                _raise_error()
            elif token.name=='def':
                break
            elif token.name=='gdef':
                tokens.state.next_assignment_is_global = True
                break
            elif token.name=='edef':
                is_expanded = True
                break
            elif token.name=='xdef':
                tokens.state.next_assignment_is_global = True
                is_expanded = True
                break
            elif token.name=='outer':
                is_outer = True
            elif token.name=='long':
                is_long = True
            else:
                _raise_error()

            token = tokens.__next__()
            macro_logger.info("read: %s", token)

        tokens.state.controls['def'](
                name = name, tokens = tokens,
                is_outer = is_outer,
                is_long = is_long,
                is_expanded = is_expanded,
                )

# These are all forms of definition,
# so they're handled as Def.

class Gdef(Outer): pass
class Outer(Outer): pass
class Long(Outer): pass
class Edef(Outer): pass
class Xdef(Outer): pass

class Global(Macro):
    def __call__(self, name, tokens):
        tokens.state.next_assignment_is_global = True

class _Defined(Macro):
    pass

class Chardef(Macro):

    def __call__(self, name, tokens):

        tokens.running = False
        newname = tokens.__next__()
        tokens.running = True

        if newname.category != newname.CONTROL:
            raise mex.exception.ParseError(
                    f"{name} must be followed by a control, not {token}")

        # XXX do we really want to allow them to redefine
        # XXX *any* control?

        tokens.eat_optional_equals()

        self.redefine_symbol(
                symbol = newname,
                tokens = tokens,
                )

    def redefine_symbol(self, symbol, tokens):

        char = chr(mex.value.Number(tokens).value)

        class Redefined_by_chardef(_Defined):

            def __call__(self, name, tokens):
                return char

            def __repr__(self):
                return "[chardef: %d]" % (ord(char),)

            @property
            def value(self):
                return char

        tokens.state[symbol.name] = Redefined_by_chardef()

class Mathchardef(Chardef):

    def redefine_symbol(self, symbol, tokens):
        mathchar = chr(mex.value.Number(tokens).value)

        # TODO there's nothing useful to do with this
        # until we implement math mode!

class Par(Macro):
    def __call__(self, name, tokens):
        pass

#############

class _StringMacro(Macro):
    def __call__(self, name, tokens,
            running=True):
        s = ''
        for t in mex.parse.Expander(
                tokens=tokens,
                single=True,
                running=False):
            if t.category in (t.LETTER, t.SPACE, t.OTHER):
                s += t.ch
            else:
                s += str(t)

        if running:
            self.handle_string(name, s)

class Message(_StringMacro):
    def handle_string(self, name, s):
        sys.stdout.write(s)

class Errmessage(_StringMacro):
    def handle_string(self, name, s):
        sys.stderr.write(s)

class Special(_StringMacro):
    def handle_string(self, name, s):
        # does nothing by default
        pass

#############

class _Registerdef(Macro):

    def __call__(self, name, tokens):

        tokens.running = False
        newname = tokens.__next__()
        tokens.running = True

        if newname.category != newname.CONTROL:
            raise mex.exception.ParseError(
                    f"{name} must be followed by a control, not {newname}")

        index = self.block + str(mex.value.Number(tokens).value)
        existing = tokens.state.get(
                field = index,
                )
        command_logger.info(r"%s sets \%s to %s",
                name,
                newname.name,
                existing)

        tokens.state[newname.name] = existing

class Countdef(_Registerdef):
    block = 'count'

class Dimendef(_Registerdef):
    block = 'dimen'

class Skipdef(_Registerdef):
    block = 'skip'

class Muskipdef(_Registerdef):
    block = 'muskip'

class Toksdef(_Registerdef):
    block = 'toks'

# there is no Boxdef-- see the TeXbook, p121

class _Arithmetic(Macro):
    """
    Adds, multiplies, or divides two quantities.
    """
    def __call__(self, name, tokens):

        tokens.running = False
        lvalue_name = tokens.__next__()
        tokens.running = True

        lvalue = tokens.state.get(
                lvalue_name.name,
                default=None,
                tokens=tokens)

        tokens.optional_string("by")
        tokens.eat_optional_spaces()

        rvalue = lvalue.our_type(tokens)

        macro_logger.info(r"\%s %s by %s",
                name, lvalue, rvalue)

        self.do_operation(lvalue, rvalue)

class Advance(_Arithmetic):
    """
    Adds two quantities.
    """
    def do_operation(self, lvalue, rvalue):
        lvalue += rvalue

class Multiply(_Arithmetic):
    """
    Multiplies two quantities.
    """
    def do_operation(self, lvalue, rvalue):
        lvalue *= rvalue

class Divide(_Arithmetic):
    """
    Divides two quantities.
    """
    def do_operation(self, lvalue, rvalue):
        lvalue /= rvalue


class The(Macro):

    """
    Takes an argument, one of many kinds (see the TeXbook p212ff)
    and returns a representation of that argument.

    For example, \\the\\count100 returns a series of character
    tokens representing the contents of count100.
    """

    def __call__(self, name, tokens):
        tokens.running = False
        subject = tokens.__next__()
        tokens.running = True

        handler = tokens.state.get(subject.name,
                default=None,
                tokens=tokens)

        representation = handler.get_the()
        macro_logger.debug(r'\the for %s is %s',
                handler, representation)

        tokens.push(representation,
                clean_char_tokens=True)

class Let(Macro):
    """
    TODO
    """ # TODO

    def __call__(self, name, tokens):

        tokens.running = False
        lhs = tokens.__next__()
        tokens.running = True

        tokens.eat_optional_equals()

        tokens.running = False
        rhs = tokens.__next__()
        tokens.running = True

        if rhs.category==rhs.CONTROL:
            self.redefine_control(lhs, rhs, tokens)
        else:
            self.redefine_ordinary_token(lhs, rhs, tokens)

    def redefine_control(self, lhs, rhs, tokens):

        rhs_referent = tokens.state.get(rhs.name,
                        default=None,
                        tokens=tokens)

        if rhs_referent is None:
            raise mex.exception.MacroError(
                    rf"\let {lhs}={rhs}, but there is no such control")

        macro_logger.info(r"\let %s = %s, which is %s",
                lhs, rhs, rhs_referent)

        tokens.state[lhs.name] = rhs_referent

    def redefine_ordinary_token(self, lhs, rhs, tokens):

        class Redefined_by_let(_Defined):

            def __call__(self, name, tokens):
                tokens.push(rhs)

            def __repr__(self):
                return f"[{rhs}]"

            @property
            def value(self):
                return rhs

        macro_logger.info(r"\let %s = %s",
                lhs, rhs)

        tokens.state[lhs.name] = Redefined_by_let()

class Font(Macro):
    """
    TODO
    """ # TODO

    def __call__(self, name, tokens):

        tokens.running = False
        fontname = tokens.__next__()
        tokens.running = True

        tokens.eat_optional_equals()

        filename = mex.filename.Filename(
                name = tokens,
                filetype = 'font',
                )
        filename.resolve()

        macro_logger.info(r"\font\%s=%s",
                fontname.name, filename.value)

        tokens.state.fonts[fontname.name] = mex.font.Metrics(
                filename = filename.path,
                )

        class Font_setter(Macro):
            def __call__(self, name, tokens):
                macro_logger.info("Setting font to %s",
                        filename.value)
                tokens.state['_currentfont'].value = filename.value

            def __repr__(self):
                return rf'[font = {filename.value}]'

        new_macro = Font_setter()

        tokens.state[fontname.name] = new_macro

        macro_logger.info("New font setter %s = %s",
                fontname.name,
                new_macro)

class Relax(Macro):
    """
    Does nothing.

    See the TeXbook, p275.
    """
    def __call__(self, name, tokens):
        pass

##############################

class _Hvbox(Macro):

    def __call__(self, name, tokens):
        for token in tokens:
            if token.category == token.BEGINNING_GROUP:
                # good
                break

            raise mex.exception.MexError(
                    f"{name} must be followed by a group")

        tokens.state.begin_group()
        tokens.state['_mode'] = self.next_mode

class Hbox(_Hvbox):
    next_mode = 'restricted_horizontal'

class Vbox(_Hvbox):
    next_mode = 'internal_vertical'

##############################

class Noindent(Macro):
    def __call__(self, name, tokens):
        if tokens.state.mode.is_vertical:
            tokens.state['_mode'] = 'horizontal'
            self.maybe_add_indent(tokens.state.mode)

    def maybe_add_indent(self, mode):
        pass # no, not here

class Indent(Noindent):

    def maybe_add_indent(self, mode):
        pass # TODO

##############################

class _Conditional(Macro):
    """
    A command which affects the flow of control.
    """
    def __call__(self, name, tokens):
        """
        Executes this conditional. The actual work
        is delegated to self.do_conditional().
        """
        command_logger.debug(
                r"%s: from %s",
                name,
                tokens.state.ifdepth,
                )

        self.do_conditional(tokens)

    def do_conditional(self, tokens):
        """
        Decides whether the condition has been met, and
        what to do about it.
        """
        raise ValueError("superclass")

    def _do_true(self, state):
        """
        Convenience method for do_conditional() to call if
        the result is True.
        """
        state.ifdepth.append(
                state.ifdepth[-1])

    def _do_false(self, state):
        """
        Convenience method for do_conditional() to call if
        the result is False.
        """
        if state.ifdepth[-1]:
            command_logger.info("  -- was false; skipping")

        state.ifdepth.append(False)

class Iftrue(_Conditional):
    def do_conditional(self, tokens):
        self._do_true(tokens.state)

class Iffalse(_Conditional):
    def do_conditional(self, tokens):
        self._do_false(tokens.state)

class _Ifnum_or_Ifdim(_Conditional):
    def do_conditional(self, tokens):

        left = self._get_value(tokens)

        for op in tokens:
            if op.category!=12 or not op.ch in '<=>':
                raise mex.exception.ParseError(
                        "comparison operator must be <, =, or >"
                        f" (not {op})")
            break

        right = self._get_value(tokens)

        if op.ch=='<':
            result = left.value<right.value
        elif op.ch=='=':
            result = left.value==right.value
        else:
            result = left.value>right.value

        command_logger.debug(
                r"\ifnum %s%s%s == %s",
                    left, op.ch, right, result)

        if result:
            self._do_true(tokens.state)
        else:
            self._do_false(tokens.state)

class Ifnum(_Ifnum_or_Ifdim):
    def _get_value(self, tokens):
        return mex.value.Number(tokens)

class Ifdim(_Ifnum_or_Ifdim):
    def _get_value(self, tokens):
        return mex.value.Dimen(tokens)

class Ifodd(_Conditional):
    def do_conditional(self, tokens):

        number = mex.value.Number(tokens)

        if int(number)%2==0:
            self._do_false(tokens.state)
        else:
            self._do_true(tokens.state)

class _Ifmode(_Conditional):
    def do_conditional(self, tokens):
        whether = self.mode_matches(tokens.state.mode)

        if whether:
            self._do_true(tokens.state)
        else:
            self._do_false(tokens.state)

class Ifvmode(_Ifmode):
    def mode_matches(self, mode):
        return mode.is_vertical

class Ifhmode(_Ifmode):
    def mode_matches(self, mode):
        return mode.is_horizontal

class Ifmmode(_Ifmode):
    def mode_matches(self, mode):
        return mode.is_math

class Ifinner(_Ifmode):
    def mode_matches(self, mode):
        return mode.is_inner

class _If_or_Ifcat(_Conditional):
    def do_conditional(self, tokens):

        comparands = []
        e = mex.parse.Expander(tokens,
                no_outer=True,
                )

        for t in e:
            comparands.append(t)
            if len(comparands)>1:
                break

        command_logger.debug(
                r"\%s %s",
                self.__class__.__name__.lower(),
                comparands)

        if self.get_field(comparands[0])==\
                self.get_field(comparands[1]):
            self._do_true(tokens.state)
        else:
            self._do_false(tokens.state)

class If(_If_or_Ifcat):
    def get_field(self, t):
        return t.ch

class Ifcat(_If_or_Ifcat):
    def get_field(self, t):
        return t.category

class Fi(_Conditional):
    def do_conditional(self, tokens):

        state = tokens.state

        if len(state.ifdepth)<2:
            raise mex.exception.MexError(
                    r"can't \fi; we're not in a conditional block")

        if state.ifdepth[:-2]==[True, False]:
            command_logger.info("  -- conditional block ended; resuming")

        state.ifdepth.pop()

class Else(_Conditional):

    def do_conditional(self, tokens):

        state = tokens.state

        if len(state.ifdepth)<2:
            raise MexError(r"can't \else; we're not in a conditional block")

        if not state.ifdepth[-2]:
            # \else can't turn on execution unless we were already executing
            # before this conditional block
            return

        try:
            tokens.state.ifdepth[-1].else_case()
        except AttributeError:
            state.ifdepth.append(not state.ifdepth.pop())
            if state.ifdepth[-1]:
                command_logger.info(r"\else: resuming")
            else:
                command_logger.info(r"\else: skipping")

class Ifcase(_Conditional):

    class _Case:
        def __init__(self, number):
            self.number = number
            self.count = 0
            self.constant = None

        def __bool__(self):
            if self.constant is not None:
                return self.constant

            return self.number==self.count

        def next_case(self):
            command_logger.debug(r"\or: %s", self)

            if self.number==self.count:
                command_logger.info(r"\or: skipping")
                self.constant = False
                return

            self.count += 1

            if self.number==self.count:
                command_logger.info(r"\or: resuming")

        def else_case(self):
            if self.constant==False:
                return
            elif self.number==self.count:
                self.constant = False
                return

            command_logger.info(r"\else: resuming")
            self.constant = True

        def __repr__(self):
            if self.constant is not None:
                return f'({self.constant})'

            return f'{self.count}/{self.number}'

    def do_conditional(self, tokens):

        state = tokens.state

        number = int(mex.value.Number(tokens))

        case = self._Case(
                number = number,
                )
        state.ifdepth.append(case)

        command_logger.debug(r"\ifcase: %s", case)

        if number!=0:
            command_logger.info(r"\ifcase on %d; skipping",
                    number)

class Or(_Conditional):
    def do_conditional(self, tokens):
        try:
            tokens.state.ifdepth[-1].next_case()
        except AttributeError:
            raise mex.exception.MexError(
                    r"can't \or; we're not in an \ifcase block")

##############################

class Noexpand(Macro):
    def __call__(self, name, tokens):

        for t in tokens:
            return t

##############################

class Showlists(Macro):
    def __call__(self, name, tokens):
        tokens.state.showlists()

##############################

def handlers():

    # Take a copy. Sometimes evaluating a macro may
    # create another macro, which changes the size
    # of globals().items() and confuses the list comprehension.
    g = list(globals().items())

    result = dict([
            (name.lower(), value()) for
            (name, value) in g
            if value.__class__==type and
            value!=Macro and
            issubclass(value, Macro) and
            not name.startswith('_')
            ])

    return result<|MERGE_RESOLUTION|>--- conflicted
+++ resolved
@@ -48,16 +48,8 @@
 
     def __call__(self, name, tokens):
 
-<<<<<<< HEAD
-        macro_logger.info("220 %s", name)
-        arguments = self._part1_find_arguments(name, tokens)
-        macro_logger.info("221 %s %s", name, arguments)
-        interpolated = self._part2_interpolate(arguments)
-        macro_logger.info("223 %s", interpolated)
-=======
         arguments = self._part1_find_arguments(name, tokens)
         interpolated = self._part2_interpolate(arguments)
->>>>>>> 8d08b7c0
         result = self._part3_expand(tokens.state, interpolated)
 
         return result
@@ -66,13 +58,7 @@
 
         arguments = {}
 
-<<<<<<< HEAD
-        macro_logger.info("300 %s %s", name, self.parameter_text)
         if not self.parameter_text:
-            macro_logger.info("301")
-=======
-        if not self.parameter_text:
->>>>>>> 8d08b7c0
             return arguments
 
         # Match the zeroth delimiter, i.e. the symbols
@@ -113,24 +99,6 @@
             if p:
                 # We're expecting some series of tokens
                 # to delimit this argument.
-<<<<<<< HEAD
-                macro_logger.info("340 %s %s", name, self.parameter_text)
-                arguments[i] = []
-=======
-                arguments[i] = []
-
-                # If we start with an opening brace, we
-                # need to know whether the braces balance.
-                # If they do, we remove the outer braces.
-                for t in e:
-                    if t.category==t.BEGINNING_GROUP:
-                        brace_count = 1
-                    else:
-                        brace_count = None
-
-                    e.push(t)
-                    break
->>>>>>> 8d08b7c0
 
                 seen = []
                 depth = 0
@@ -175,13 +143,7 @@
                         arguments[i].append(seen[0])
                         seen = []
                     else:
-<<<<<<< HEAD
-                        macro_logger.info("370 %s %s %s %s", depth, p, seen, t)
                         arguments[i].append(t)
-
-=======
-                        arguments[i].append(t)
->>>>>>> 8d08b7c0
             else:
                 # Not delimited
                 macro_logger.info("380 %s %s", name, self.parameter_text)
@@ -224,10 +186,6 @@
         return interpolated
 
     def _part3_expand(self, state, interpolated):
-<<<<<<< HEAD
-        macro_logger.info("  -- interpolated: %s", interpolated)
-=======
->>>>>>> 8d08b7c0
         result = []
         for token in mex.parse.Expander(
                 mex.parse.Tokeniser(
